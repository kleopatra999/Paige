--- conflicted
+++ resolved
@@ -27,8 +27,8 @@
     return this.open();
   },
 
-  open: function () {
-    this._session.get(this._prefix + this.pageRoot);
+  open: function (url) {
+    this._session.get(url || this._prefix + this._rootPage);
 
     return this;
   },
@@ -61,15 +61,6 @@
     return this;
   },
 
-<<<<<<< HEAD
-=======
-  open: function (url) {
-    this._session.get(url || this._prefix + this._rootPage);
-
-    return this;
-  },
-
->>>>>>> 327259e2
   exists: function(target, strategy) {
     if (typeof target === 'array') {
       return this.exists.apply(this, target);
