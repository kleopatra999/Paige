--- conflicted
+++ resolved
@@ -427,7 +427,6 @@
   },
 
   /**
-<<<<<<< HEAD
    * Convenience function for halting the browser and initiating the node debugger
    */
   debugger: function() {
@@ -444,7 +443,10 @@
       /* jshint ignore:start */
       debugger;
       /* jshint ignore:end */
-=======
+    });
+  },
+   
+  /**    
    * Create an image and upload to Selenium server
    *
    * @param attributes {Object} - attibutes you want the image to have
@@ -457,7 +459,6 @@
       return this.uploadFile(buffer, filename).then(function(filePath) {
         return filePath;
       });
->>>>>>> 8ba5833d
     }.bind(this));
   }
 }, {
