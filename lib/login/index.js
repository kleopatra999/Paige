<<<<<<< HEAD
var Index,
    expect = require('chai').expect,
    Warnings = require('../components/warnings');
    Page = require('../page');
=======
var expect = require('chai').expect,
    Page = require('../page'),
>>>>>>> 269713bd

Index = Page.extend({
  pageRoot: '/account/login',

  selectors: {
    username: '#login_username',
    password: '#login_password',
    login: '#auth-login-submit'
  },

  enterInformation: function(userInfo) {
    this.enterUsername(userInfo.username);
    this.enterPassword(userInfo.password);

    return this;
  },

  submitForm: function() {
    this.find(this.selectors.login).click();
    return this;
  },

  enterUsername: function(username) {
    this.whenDisplayed(this.selectors.username).then(function() {
      this.find(this.selectors.username).sendKeys('');
      this.find(this.selectors.username).sendKeys(username);
    }.bind(this));
  },

  enterPassword: function(password) {
    this.whenDisplayed(this.selectors.password).then(function() {
      this.find(this.selectors.password).sendKeys('');
      this.find(this.selectors.password).sendKeys(password);
    }.bind(this));
  }
<<<<<<< HEAD
  
}).with( Warnings );
=======

});
>>>>>>> 269713bd

module.exports = Index;<|MERGE_RESOLUTION|>--- conflicted
+++ resolved
@@ -1,12 +1,6 @@
-<<<<<<< HEAD
-var Index,
-    expect = require('chai').expect,
+var expect = require('chai').expect,
     Warnings = require('../components/warnings');
-    Page = require('../page');
-=======
-var expect = require('chai').expect,
     Page = require('../page'),
->>>>>>> 269713bd
 
 Index = Page.extend({
   pageRoot: '/account/login',
@@ -42,12 +36,7 @@
       this.find(this.selectors.password).sendKeys(password);
     }.bind(this));
   }
-<<<<<<< HEAD
-  
+
 }).with( Warnings );
-=======
-
-});
->>>>>>> 269713bd
 
 module.exports = Index;