--- conflicted
+++ resolved
@@ -4,7 +4,7 @@
 Page = {}
 
 afterEach (done) ->
-  Page.done(done);
+  Page.done(done)
 
 describe "Signup", ->
   describe "flow", ->
@@ -35,40 +35,9 @@
           .switchTo(Paige.Home.Welcome)
           .verifyWarning()
           .redirectTo(Paige.Profile.Info)
-<<<<<<< HEAD
-          .done()
-=======
           .verifyProfileInfo(
             location:
               country: "USA",
               state: "NY",
               city: "New York"
-          )
-#//          .verifyCreative(data.email)
-#//          .deleteAccount()
-#  ._session.sleep(5000)
-#Page.done();
-#});
-#});
-#});
-#
-#/**
-#public function signupCreative() {
-#list( $email, $username, $userid ) = $this->_mockUserData();
-#
-#self::$_page->open( 'SePageNetworkSignupIndex' )
-#->enterForm( $email )
-#->submitForm()
-#->enterInformation( $username )
-#->followFirstCreative()
-#->finishFollowing()
-#->verifyWarning()
-#->visit( 'SePageNetworkProfileIndex' )
-#->verifyProfileInfo()
-#->verifyCreative( $email )
-#->deleteAccount();
-#
-#return $email;
-#} // signupCreative
-#*/
->>>>>>> 8dbe9892
+          )