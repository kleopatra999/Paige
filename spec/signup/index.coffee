--- conflicted
+++ resolved
@@ -46,10 +46,4 @@
               country: "USA",
               state: "NY",
               city: "New York"
-<<<<<<< HEAD
-          )
-          .redirectTo(Paige.Account.Privacy)
-          .deleteAccount("password")
-=======
-          )
->>>>>>> 5d2b9f46
+          )