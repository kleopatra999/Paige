{ describe, it } = require "selenium-webdriver/testing"
config = require "../config.json"
Paige = require "../../paige"
Page = {}

afterEach (done) ->
  Page.done(done)

describe "Signup", ->
  describe "flow", ->
    Page = new Paige.SignUp.Index(config)

    it "is successful when fully followed", (done) ->
      Page.open()
          .enterForm("test@example.com", "password")
          .enterCaptcha('phony recaptcha')
          .submitForm()
          .switchTo(Paige.SignUp.Info)
          .enterInformation(
            firstName: "Test",
            lastName: "McTester",
            username: "testmctester",
            location:
              country: "United States",
              state: "New York",
              city: "New York"
            dob:
              month: "October",
              day: "21",
              year: "1989"
          )
          .switchTo(Paige.SignUp.Find)
          .followFirstCreative()
          .finishFollowing()
          .switchTo(Paige.Home.Welcome)
          .verifyWarning()
          .redirectTo(Paige.Profile.Info)
          .verifyProfileInfo(
            location:
              country: "USA",
              state: "NY",
              city: "New York"
<<<<<<< HEAD
          )
=======
          )
#          .verifyCreative(data.email)
          .redirectTo(Paige.Account.Privacy)
          .deleteAccount("password")
>>>>>>> 03c107be
<|MERGE_RESOLUTION|>--- conflicted
+++ resolved
@@ -40,11 +40,6 @@
               country: "USA",
               state: "NY",
               city: "New York"
-<<<<<<< HEAD
           )
-=======
-          )
-#          .verifyCreative(data.email)
           .redirectTo(Paige.Account.Privacy)
-          .deleteAccount("password")
->>>>>>> 03c107be
+          .deleteAccount("password")