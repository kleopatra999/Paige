{ describe, it } = require "selenium-webdriver/testing"
config = require "../config.json"
Paige = require "../../paige"
<<<<<<< HEAD
Page   = {}

beforeEach ->
  Page = new Paige.SignUp.Index config
=======
Page = {}
data = Paige.Helpers.data;
>>>>>>> a2fddbca

afterEach (done) ->
  Page.done done

describe "Signup", ->
  describe "flow", ->

    it "is successful when fully followed", (done) ->
      Page.open()
<<<<<<< HEAD
          .enterForm("test@example.com", "password")
          .enterCaptcha('phony recaptcha')
=======
          .enterForm( data.email(), "password")
>>>>>>> a2fddbca
          .submitForm()
          .switchTo(Paige.SignUp.Info)
          .enterInformation(
            firstName: data.firstName(),
            lastName: data.lastName(),
            username: data.username(),
            location:
              country: "United States",
              state: "New York",
              city: "New York"
            dob:
              month: "October",
              day: "21",
              year: "1989"
          )
          .switchTo(Paige.SignUp.Find)
          .followFirstCreative()
          .finishFollowing()
          .switchTo(Paige.Home.Welcome)
          .verifyWarning()
          .redirectTo(Paige.Profile.Info)
          .verifyProfileInfo(
            location:
              country: "USA",
              state: "NY",
              city: "New York"
          )
          .redirectTo(Paige.Account.Privacy)
          .deleteAccount("password")<|MERGE_RESOLUTION|>--- conflicted
+++ resolved
@@ -1,15 +1,11 @@
 { describe, it } = require "selenium-webdriver/testing"
 config = require "../config.json"
 Paige = require "../../paige"
-<<<<<<< HEAD
 Page   = {}
+data = Paige.Helpers.data;
 
 beforeEach ->
   Page = new Paige.SignUp.Index config
-=======
-Page = {}
-data = Paige.Helpers.data;
->>>>>>> a2fddbca
 
 afterEach (done) ->
   Page.done done
@@ -19,12 +15,7 @@
 
     it "is successful when fully followed", (done) ->
       Page.open()
-<<<<<<< HEAD
-          .enterForm("test@example.com", "password")
-          .enterCaptcha('phony recaptcha')
-=======
           .enterForm( data.email(), "password")
->>>>>>> a2fddbca
           .submitForm()
           .switchTo(Paige.SignUp.Info)
           .enterInformation(
