<<<<<<< HEAD
var config = require("../config.json"),
    Paige = require("../../paige"),
    bescribe = Paige.Helpers.bescribe;

bescribe("Facebook Signup", config, function(context, describe, it) {
  describe("flow", function() {
    it("is successful when Facebook user signs in", function() {
      context.Page.build()
      .redirectTo(Paige.SignUp.Index)
      .clickSocialButton('facebookButton');
    });
=======
var _ref = require("selenium-webdriver/testing"),
describe = _ref.describe,
it = _ref.it,
config = require("../config.json"),
Paige = require("../../paige"),
facebook = Paige.Helpers.facebook,
data = Paige.Helpers.data,
facebookUser,
Page;

beforeEach(function(done) {
  // must redirect to a specific CI app server
  // as secret & app_id for facebook API is stupid
  config.test_address = config.facebook.ci_address;
  Page = new Paige.SignUp.Index(config);

  // wait for test user to be created
  facebook.createUser(config.facebook.appId, config.facebook.secret, function(user){
    facebookUser = user;
    done();
  });
});

afterEach(function(done) {
  Page.done(done);
  // wait for user to get deleted
  facebook.deleteUser(facebookUser, function(response) {
    done();
  });
});

describe("Facebook Signup", function() {
  describe("flow", function() {
    it("is successful when Facebook user signs in", function() {
      Page.resizeWindowTo({
            width: 1280,
            height: 1024
          })
          .open(facebookUser.login_url)
          .facebookSignin(facebookUser.email, facebookUser.password)
          .open()
          .clickSocialButton("facebookButton")
          .switchTo(Paige.SignUp.Info)
          .enterPassword("password")
          .enterInformation({
            firstName: data.firstName(),
            lastName: data.lastName(),
            username: data.username(),
            location: {
              country: "United States",
              state: "New York",
              city: "New York"
            },
            dob: {
              month: "October",
              day: "21",
              year: "1989"
            }
          })
          .switchTo(Paige.SignUp.Find)
          .followFirstCreative()
          .finishFollowing()
          .switchTo(Paige.Home.Welcome)
          .verifyFacebookSynced()
          .redirectTo(Paige.Profile.Info)
          .verifyProfileInfo({
            location: {
              country: "USA",
              state: "NY",
              city: "New York"
            }
          });
      });
>>>>>>> 327259e2
  });
});<|MERGE_RESOLUTION|>--- conflicted
+++ resolved
@@ -1,89 +1,72 @@
-<<<<<<< HEAD
-var config = require("../config.json"),
+/* global beforeEach, afterEach */
+var facebookUser, extend = require('nbd').util.extend,
+    config = extend({}, require("../config.json")),
     Paige = require("../../paige"),
+    facebook = Paige.Helpers.facebook,
+    data = Paige.Helpers.data,
     bescribe = Paige.Helpers.bescribe;
 
 bescribe("Facebook Signup", config, function(context, describe, it) {
+  beforeEach(function(done) {
+    // must redirect to a specific CI app server
+    // as secret & app_id for facebook API is stupid
+    config.test_address = config.facebook.ci_address;
+
+    // wait for test user to be created
+    facebook.createUser(config.facebook.appId, config.facebook.secret, function(user){
+      facebookUser = user;
+      done();
+    });
+  });
+
+  afterEach(function(done) {
+    // wait for user to get deleted
+    facebook.deleteUser(facebookUser, function(response) {
+      done();
+    });
+  });
+
   describe("flow", function() {
     it("is successful when Facebook user signs in", function() {
       context.Page.build()
-      .redirectTo(Paige.SignUp.Index)
-      .clickSocialButton('facebookButton');
+      .resizeWindowTo({
+        width: 1280,
+        height: 1024
+      })
+      .open(facebookUser.login_url)
+      .facebookSignin(facebookUser.email, facebookUser.password)
+      .open()
+      .clickSocialButton("facebookButton")
+      .switchTo(Paige.SignUp.Info)
+      .enterPassword("password")
+      .enterInformation({
+        firstName: data.firstName(),
+        lastName: data.lastName(),
+        username: data.username(),
+        location: {
+          country: "United States",
+          state: "New York",
+          city: "New York"
+        },
+        dob: {
+          month: "October",
+          day: "21",
+          year: "1989"
+        }
+      })
+      .switchTo(Paige.SignUp.Find)
+      .followFirstCreative()
+      .finishFollowing()
+      .switchTo(Paige.Home.Welcome)
+      .verifyFacebookSynced()
+      .redirectTo(Paige.Profile.Info)
+      .verifyProfileInfo({
+        location: {
+          country: "USA",
+          state: "NY",
+          city: "New York"
+        }
+      });
     });
-=======
-var _ref = require("selenium-webdriver/testing"),
-describe = _ref.describe,
-it = _ref.it,
-config = require("../config.json"),
-Paige = require("../../paige"),
-facebook = Paige.Helpers.facebook,
-data = Paige.Helpers.data,
-facebookUser,
-Page;
-
-beforeEach(function(done) {
-  // must redirect to a specific CI app server
-  // as secret & app_id for facebook API is stupid
-  config.test_address = config.facebook.ci_address;
-  Page = new Paige.SignUp.Index(config);
-
-  // wait for test user to be created
-  facebook.createUser(config.facebook.appId, config.facebook.secret, function(user){
-    facebookUser = user;
-    done();
-  });
-});
-
-afterEach(function(done) {
-  Page.done(done);
-  // wait for user to get deleted
-  facebook.deleteUser(facebookUser, function(response) {
-    done();
-  });
-});
-
-describe("Facebook Signup", function() {
-  describe("flow", function() {
-    it("is successful when Facebook user signs in", function() {
-      Page.resizeWindowTo({
-            width: 1280,
-            height: 1024
-          })
-          .open(facebookUser.login_url)
-          .facebookSignin(facebookUser.email, facebookUser.password)
-          .open()
-          .clickSocialButton("facebookButton")
-          .switchTo(Paige.SignUp.Info)
-          .enterPassword("password")
-          .enterInformation({
-            firstName: data.firstName(),
-            lastName: data.lastName(),
-            username: data.username(),
-            location: {
-              country: "United States",
-              state: "New York",
-              city: "New York"
-            },
-            dob: {
-              month: "October",
-              day: "21",
-              year: "1989"
-            }
-          })
-          .switchTo(Paige.SignUp.Find)
-          .followFirstCreative()
-          .finishFollowing()
-          .switchTo(Paige.Home.Welcome)
-          .verifyFacebookSynced()
-          .redirectTo(Paige.Profile.Info)
-          .verifyProfileInfo({
-            location: {
-              country: "USA",
-              state: "NY",
-              city: "New York"
-            }
-          });
-      });
->>>>>>> 327259e2
   });
 });