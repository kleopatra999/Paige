--- conflicted
+++ resolved
@@ -366,15 +366,8 @@
           expect(stat.isFile()).to.be.true
       )
 
-<<<<<<< HEAD
-        it "waits for a promise to be resolved", ->
-          context.Page.build()
-          .switchTo(page)
-          .waitForAsyncThing()
 
     describe.skip "debugger", ->
       it "is so boss", ->
         context.Page.build()
-        .debugger()
-=======
->>>>>>> 8ba5833d
+        .debugger()